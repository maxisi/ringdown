--- conflicted
+++ resolved
@@ -448,11 +448,9 @@
     def condition(self, t0 : float | None = None,
                   ds : int | None = None,
                   f_min : float | None = None,
-<<<<<<< HEAD
-                  fhigh : float | None = None,
-=======
+
                   f_max : float | None = None,
->>>>>>> 81e71b6e
+
                   trim : float = 0.25,
                   digital_filter : bool = True,
                   remove_mean : bool = True,
@@ -955,12 +953,9 @@
             rho = PowerSpectrum.from_data(d, **kws).to_acf()
         else:
             raise ValueError("method must be 'td' or 'fd' not %r" % method)
-<<<<<<< HEAD
-        _meta = {a: getattr(cls, a, None) 
-                     for a in getattr(cls, '_metadata', [])}
-=======
+
         _meta = {a: getattr(d, a, None) for a in getattr(d, '_meta', [])}
->>>>>>> 81e71b6e
+
         return cls(rho, delta_t=dt, **_meta)
 
     def to_psd(self) -> PowerSpectrum:
