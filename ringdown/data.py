--- conflicted
+++ resolved
@@ -5,11 +5,8 @@
 import scipy.signal as sig
 import lal
 import scipy.linalg as sl
-<<<<<<< HEAD
 from scipy.interpolate import interp1d
-=======
 import scipy.signal as ss
->>>>>>> 9b1ca691
 import pandas as pd
 import h5py
 import os
