--- conflicted
+++ resolved
@@ -267,10 +267,7 @@
     f_min = kwargs.pop('f_min', 0.0)
     f_max = kwargs.pop('f_max', np.inf)
     nmode = f_coeffs.shape[0]
-<<<<<<< HEAD
     prior_run = kwargs.pop('prior_run',False)
-=======
->>>>>>> f86786d7
 
     if np.isscalar(flat_A):
         flat_A = np.repeat(flat_A,nmode)
