--- conflicted
+++ resolved
@@ -721,8 +721,7 @@
             warnings.simplefilter(filter)
             self.update_prior(prior_run=prior)
             with self.pymc_model:
-<<<<<<< HEAD
-                while ess_run < min_ess:
+              while ess_run < min_ess:
                     if prior:
                         result = pm.sample(**rkws)
                         self.prior = az.convert_to_inference_data(result)
@@ -733,16 +732,6 @@
                     if not np.isscalar(min_ess):
                         raise ValueError("min_ess is not a number")
                     else:
-=======
-                if prior:
-                    result = pm.sample(**rkws)
-                    self.prior = az.convert_to_inference_data(result)
-                else:
-                    result = pm.sample(**rkws)
-                    self.result = az.convert_to_inference_data(result)
-
-                    if min_ess is not None:
->>>>>>> 87c500ac
                         ess = az.ess(self.result)
                         mess = ess.min()
                         mess_arr = np.array([mess[k].values[()] for k in mess.keys()])
@@ -758,10 +747,6 @@
                             kws['draws'] = draws
                             rkws.update(kws)
 
-<<<<<<< HEAD
-=======
-                            self.run(prior=prior, suppress_warnings=suppress_warnings, store_residuals=store_residuals, min_ess=min_ess, **kws)
->>>>>>> 87c500ac
         if not prior and store_residuals:
             self._generate_whitened_residuals()
     run.__doc__ = run.__doc__.format(DEF_RUN_KWS)
